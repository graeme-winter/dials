--- conflicted
+++ resolved
@@ -39,10 +39,6 @@
     assert final_rmsd[2] < 0.0018
 
     # also check that the used_in_refinement flag got set correctly
-<<<<<<< HEAD
-    rt = flex.reflection_table.from_file("refined.pickle")
-=======
-    rt = flex.reflection_table.from_pickle("refined.refl")
->>>>>>> 2326062e
+    rt = flex.reflection_table.from_file("refined.refl")
     uir = rt.get_flags(rt.flags.used_in_refinement)
     assert uir.count(True) == history["num_reflections"][-1]