--- conflicted
+++ resolved
@@ -19,14 +19,6 @@
     rt.as_file(rt_name)
 
     # Test flag expression
-<<<<<<< HEAD
-    cmd = (
-        "dials.filter_reflections " + rt_name + " flag_expression="
-        "'integrated & ~reference_spot'"
-    )
-    result = easy_run.fully_buffered(command=cmd).raise_if_errors()
-    ref = flex.reflection_table.from_file("filtered.pickle")
-=======
     cmd = [
         "dials.filter_reflections",
         rt_name,
@@ -35,56 +27,37 @@
     result = procrunner.run(cmd)
     assert result["exitcode"] == 0
     assert result["stderr"] == ""
-    ref = flex.reflection_table.from_pickle("filtered.pickle")
->>>>>>> 4da6cb74
+    ref = flex.reflection_table.from_file("filtered.pickle")
     # The test selects only the 2nd reflection
     assert len(ref) == 1
     assert list(ref["iobs"]) == [1]
 
     # Test filter by experiment id
-<<<<<<< HEAD
-    cmd = "dials.filter_reflections " + rt_name + " id=0"
-    result = easy_run.fully_buffered(command=cmd).raise_if_errors()
-    ref = flex.reflection_table.from_file("filtered.pickle")
-=======
     cmd = ["dials.filter_reflections", rt_name, "id=0"]
     result = procrunner.run(cmd)
     assert result["exitcode"] == 0
     assert result["stderr"] == ""
-    ref = flex.reflection_table.from_pickle("filtered.pickle")
->>>>>>> 4da6cb74
+    ref = flex.reflection_table.from_file("filtered.pickle")
     # The test selects only the first five reflections
     assert len(ref) == 5
     assert list(ref["iobs"]) == [0, 1, 2, 3, 4]
 
     # Test filter by panel
-<<<<<<< HEAD
-    cmd = "dials.filter_reflections " + rt_name + " panel=5"
-    result = easy_run.fully_buffered(command=cmd).raise_if_errors()
-    ref = flex.reflection_table.from_file("filtered.pickle")
-=======
     cmd = ["dials.filter_reflections", rt_name, "panel=5"]
     result = procrunner.run(cmd)
     assert result["exitcode"] == 0
     assert result["stderr"] == ""
-    ref = flex.reflection_table.from_pickle("filtered.pickle")
->>>>>>> 4da6cb74
+    ref = flex.reflection_table.from_file("filtered.pickle")
     # The test selects only the last reflection
     assert len(ref) == 1
     assert list(ref["iobs"]) == [5]
 
     # Test filter by resolution
-<<<<<<< HEAD
-    cmd = "dials.filter_reflections " + rt_name + " d_max=3.0 d_min=2.0"
-    result = easy_run.fully_buffered(command=cmd).raise_if_errors()
-    ref = flex.reflection_table.from_file("filtered.pickle")
-=======
     cmd = ["dials.filter_reflections", rt_name, "d_max=3.0", "d_min=2.0"]
     result = procrunner.run(cmd)
     assert result["exitcode"] == 0
     assert result["stderr"] == ""
-    ref = flex.reflection_table.from_pickle("filtered.pickle")
->>>>>>> 4da6cb74
+    ref = flex.reflection_table.from_file("filtered.pickle")
     # The test selects only the 3rd, 4th and 5th reflections
     assert len(ref) == 3
     assert list(ref["iobs"]) == [2, 3, 4]
