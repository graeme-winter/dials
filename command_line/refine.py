--- conflicted
+++ resolved
@@ -456,13 +456,6 @@
             text = refiner.get_param_reporter().varying_params_vs_image_number(
                 scan.get_array_range()
             )
-<<<<<<< HEAD
-            if params.output.include_unused_reflections:
-                reflections.as_file(params.output.reflections)
-            else:
-                sel = reflections.get_flags(reflections.flags.used_in_refinement)
-                reflections.select(sel).as_file(params.output.reflections)
-=======
             if text:
                 logger.info(
                     "Writing scan-varying parameter table to {0}".format(
@@ -474,7 +467,6 @@
                 f.close()
             else:
                 logger.info("No scan-varying parameter table to write")
->>>>>>> 4da6cb74
 
     # Save the refined experiments to file
     output_experiments_filename = params.output.experiments
@@ -491,16 +483,12 @@
             "Saving reflections with updated predictions to {0}".format(
                 params.output.reflections
             )
-<<<<<<< HEAD
-            matches.as_file(params.output.matches)
-=======
         )
         if params.output.include_unused_reflections:
-            reflections.as_pickle(params.output.reflections)
+            reflections.as_file(params.output.reflections)
         else:
             sel = reflections.get_flags(reflections.flags.used_in_refinement)
-            reflections.select(sel).as_pickle(params.output.reflections)
->>>>>>> 4da6cb74
+            reflections.select(sel).as_file(params.output.reflections)
 
     # Save matches to file for debugging
     if params.output.matches:
